#!/usr/bin/env python3
"""
tl-commit – 자동 커밋 파이프라인 (_meta.json 기반)

- staging/{provider}/{dataset}/images/            ← 모든 variant 공통
- staging/{provider}/{dataset}/{task}/{variant}/{partitions}/{uuid}/
      ├── data.parquet
      └── _meta.json

- catalog/{provider}/{dataset}/images/            ← 집합적으로 병합됨(중복 없음)
- catalog/{provider}/{dataset}/{task}/{variant}/{partitions}/data.parquet

동작
● staging 하위 모든 data.parquet 순회
● 각 data.parquet 옆 _meta.json에서 provider, dataset, task, variant, partitions 등 읽어 catalog 경로 결정
● parquet 내 image_path를 catalog 절대경로로 변환, date 컬럼 추가
● 이미지 검증 및 images/ 병합(중복 무시)
● _meta.json 복사
"""
import json
import shutil
import datetime
import subprocess
from pathlib import Path
from alive_progress import alive_bar
import pandas as pd
import os
from config import (
    validate_parts,
    parse_to_parts,
    build_images_root,
    build_dst_root,
)

NAS_ROOT = Path("/mnt/AI_NAS/datalake")
STAGING = NAS_ROOT / "_staging"
CATALOG = NAS_ROOT / "catalog"
RSYNC_OPTS = ["-a", "--ignore-existing", "-z"]


def sanity_img_check(
    parquet_fp: Path,
    staging_images: Path,
    catalog_images: Path,
):
    tbl = pd.read_parquet(parquet_fp)
    if "image_path" not in tbl.columns:
        return []
    
    paths = tbl["image_path"].dropna().unique().tolist()
    filtered_paths = []
    if not paths:
        return

    with alive_bar(len(paths), title="image_path sanity check") as bar:
        for rel_path in paths:
            rel_img_path = Path(rel_path)
            # images/aaa.jpg 또는 images/bucket/hash.jpg 형태 지원
            # 상대경로가 images/부터 시작하는지 체크 필요
            if str(rel_img_path).startswith("images/"):
                rel_img_path = rel_img_path.relative_to("images")
            staging_fp = staging_images / rel_img_path
            catalog_fp = catalog_images / rel_img_path
            if not staging_fp.exists() and not catalog_fp.exists():
                raise FileNotFoundError(
                    f"image_path missing: {rel_path} (checked {staging_fp} and {catalog_fp})"
                )
            if staging_fp.exists():
                filtered_paths.append(rel_img_path)
            bar()
    return filtered_paths


def same_filesystem(
    src: Path,
    dst: Path,
) -> bool:
    """src, dst가 동일 파일시스템에 있으면 True"""
    src_stat = os.statvfs(str(src))
    dst_stat = os.statvfs(str(dst))
    return src_stat.f_fsid == dst_stat.f_fsid


def merge_images(
    filtered_paths: list[Path],
    src_images: Path,
    dst_images: Path,
):
    """
    staging/images → catalog/images 병합.
    동일 파일시스템이면 move, 아니면 rsync 기반 복사+삭제
    """
    if not filtered_paths:
        print("[INFO] No images to merge")
        return

    src_images.mkdir(parents=True, exist_ok=True)
    dst_images.mkdir(parents=True, exist_ok=True)
    is_same_system = same_filesystem(
        src_images,
        dst_images,
    )

    with alive_bar(len(filtered_paths), title="Merging images") as bar:
        for rel_img_path in filtered_paths:
            src_fp = src_images / rel_img_path
            dst_fp = dst_images / rel_img_path
<<<<<<< HEAD

=======
            
>>>>>>> 1e9a9975
            dst_fp.parent.mkdir(parents=True, exist_ok=True)  # 대상 디렉토리 생성

            if is_same_system:
                # 같은 파일시스템: os.rename 사용 (최고속)
                try:
                    os.rename(src_fp, dst_fp)
                    print(f"[MOVE] {src_fp} → {dst_fp}")
                    pass
                except Exception as e:
                    print(f"[ERROR][MOVE] {src_fp} → {dst_fp} : {e}")
            else:
                # 다른 파일시스템: shutil copy 후 원본 삭제
                try:
                    import shutil

                    shutil.copy2(src_fp, dst_fp)
                    os.remove(src_fp)
                    print(f"[COPY+DELETE] {src_fp} → {dst_fp}")
                except Exception as e:
                    print(f"[ERROR][COPY+DELETE] {src_fp} → {dst_fp} : {e}")
            bar()


def update_parquet_paths(
    parquet_fp: Path,
    dst_parquet_fp: Path,
    dst_images: Path,
):
    date_str = datetime.date.today().strftime("%Y-%m-%d")
    df = pd.read_parquet(parquet_fp)
    dst_images_prefix = str(dst_images)
    if "image_path" in df.columns:
        df["image_path"] = df["image_path"].apply(lambda p: f"{dst_images_prefix}/{p}")
    df["date"] = date_str
    return df.to_parquet(dst_parquet_fp, index=False)


def remove_hidden_files_and_empty_dirs(
    root: Path,
):
    for path in sorted(root.rglob("*"), key=lambda p: -len(str(p))):
        # 숨김 파일/디렉토리 삭제
        if path.name in (".DS_Store", "@eaDir") or path.name.startswith("._"):
            try:
                if path.is_file():
                    
                    path.unlink()
                elif path.is_dir():
                    shutil.rmtree(path)
            except Exception as e:
                print(f"[ERROR] {path}: {e}")
                pass
        # 빈 폴더 삭제
        elif path.is_dir():
            try:
                path.rmdir()
            except OSError:
                pass


def group_by_dataset():
    """
    staging의 data.parquet 파일들을 데이터셋별로 그룹화하고, 
    각 그룹에서 가장 최신 버전만 선택하여 반환.
    
    Returns:
        dict: {dataset_key: latest_parquet_path}
    """
    dataset_groups = {}
    all_parquets = list(STAGING.rglob("data.parquet"))

    for parquet_fp in all_parquets:
        meta_fp = parquet_fp.with_name("_meta.json")
        if not meta_fp.is_file():
            print(f"[WARN] _meta.json missing for {parquet_fp}; skipping.")
            continue

        try:
            meta = json.load(meta_fp.open())
            provider = meta["provider"]
            dataset = meta["dataset"]
            task = meta["task"]
            variant = meta["variant"]
            partitions = meta["partitions"]
            build_time = meta.get("build_time", "")

            # 데이터셋 고유 키 생성
            dataset_key = f"{provider}|{dataset}|{task}|{variant}|{partitions}"

            # 이미 존재하는 경우, 더 최신 버전인지 확인
            if dataset_key in dataset_groups:
                existing_meta_fp = dataset_groups[dataset_key][1]
                existing_meta = json.load(existing_meta_fp.open())
                existing_build_time = existing_meta.get("build_time", "")
                
                # 기존 파일이 더 최신이면 유지, 아니면 교체
                if build_time > existing_build_time:
                    print(f"[INFO] Found newer version of {dataset_key}: {parquet_fp}")
                    dataset_groups[dataset_key] = (parquet_fp, meta_fp, meta)
            else:
                dataset_groups[dataset_key] = (parquet_fp, meta_fp, meta)
                
        except Exception as e:
            print(f"[ERROR] Processing {parquet_fp}: {e}")
            continue

    # 결과 로깅
    total = len(all_parquets)
    unique = len(dataset_groups)
    duplicates = total - unique

    print(f"[INFO] Found {total} total parquet files")
    print(f"[INFO] {unique} unique datasets")
    if duplicates > 0:
        print(f"[INFO] {duplicates} duplicate datasets will be skipped (only latest version will be committed)")
    return dataset_groups


def clean_staging():
    """
    staging 영역에 있는 모든 파일과 디렉토리를 삭제합니다.
    provider=xxx 디렉토리 구조는 유지하되, 모든 내용물은 삭제합니다.
    """
    print("[INFO] 모든 staging 파일과 디렉토리를 정리합니다...")

    # 단계 1: data.parquet 파일 체크
    remaining_parquets = list(STAGING.rglob("data.parquet"))
    if remaining_parquets:
        print(f"[WARN] {len(remaining_parquets)}개의 parquet 파일이 아직 남아있습니다. 모두 삭제합니다.")
        for p in remaining_parquets:
            try:
                p.unlink()
                print(f"[DELETE] Parquet: {p}")
            except Exception as e:
                print(f"[ERROR] Failed to delete {p}: {e}")

    # 단계 2: _meta.json 파일 체크
    remaining_metas = list(STAGING.rglob("_meta.json"))
    if remaining_metas:
        print(f"[WARN] {len(remaining_metas)}개의 메타데이터 파일이 아직 남아있습니다. 모두 삭제합니다.")
        for m in remaining_metas:
            try:
                m.unlink()
                print(f"[DELETE] Meta: {m}")
            except Exception as e:
                print(f"[ERROR] Failed to delete {m}: {e}")

    # 단계 3: provider 디렉토리 내부 삭제
    providers = [d for d in STAGING.iterdir() if d.is_dir() and d.name.startswith("provider=")]

    for provider_dir in providers:
        print(f"[INFO] {provider_dir} 내의 모든 파일 및 디렉토리 삭제 중...")

        # provider 디렉토리 내의 모든 내용을 삭제
        for item in provider_dir.iterdir():
            try:
                if item.is_file():
                    item.unlink()
                    print(f"[DELETE] File: {item}")
                elif item.is_dir():
                    shutil.rmtree(item)
                    print(f"[DELETE] Directory: {item}")
            except Exception as e:
                print(f"[ERROR] Failed to delete {item}: {e}")

    # 단계 4: 남은 모든 디렉토리 삭제 (UUID 디렉토리 등)
    for path in sorted(STAGING.rglob("*"), key=lambda p: -len(str(p))):
        if path.is_dir() and path not in providers:
            try:
                shutil.rmtree(path)
                print(f"[DELETE] Directory: {path}")
            except Exception as e:
                try:
                    # rmtree 실패하면 빈 디렉토리 삭제 시도
                    path.rmdir()
                    print(f"[DELETE] Empty directory: {path}")
                except Exception as e2:
                    print(f"[ERROR] Failed to delete directory {path}: {e2}")

    # 단계 5: 숨김 파일 및 빈 디렉토리 정리
    remove_hidden_files_and_empty_dirs(STAGING)

    print("[INFO] 모든 staging 파일과 디렉토리가 정리되었습니다.")

    # 삭제 확인 - provider 디렉토리만 남아있어야 함
    remaining = []
    for p in providers:
        remaining.extend(list(p.rglob("*")))

    if remaining:
        print(f"[WARN] {len(remaining)}개 파일/디렉토리가 여전히 staging 영역에 남아있습니다.")
        for r in remaining[:10]:  # 처음 10개만 표시
            print(f"  - {r}")
        if len(remaining) > 10:
            print(f"  - ... 그 외 {len(remaining)-10}개 항목")
    else:
        print("[INFO] provider 디렉토리만 남아있고 모든 내용물이 정리되었습니다.")


def commit_all():
    dataset_groups = group_by_dataset()
    print(f"[INFO] Committing {len(dataset_groups)} unique datasets.")

    for dataset_key, (parquet_fp, meta_fp, meta) in dataset_groups.items():
        provider = meta["provider"]
        dataset = meta["dataset"]
        task = meta["task"]
        variant = meta["variant"]
        partitions = meta["partitions"]
        parts = parse_to_parts(partitions)
        validate_parts(
            task=task,
            parts=parts,
        )

        dst_root = build_dst_root(
            base_root=CATALOG,
            provider=provider,
            dataset=dataset,
            task=task,
            variant=variant,
            parts=parts
        )
        dst_root.mkdir(parents=True, exist_ok=True)

        # images/ 경로
        staging_images = build_images_root(
            base_root=STAGING,
            provider=provider,
            dataset=dataset
        )
        catalog_images = build_images_root(
            base_root=CATALOG,
            provider=provider,
            dataset=dataset
        )

        filtered_paths = sanity_img_check(
            parquet_fp,
            staging_images,
            catalog_images,
        )
        merge_images(
            filtered_paths=filtered_paths,
            src_images=staging_images,
            dst_images=catalog_images,
        )

        dst_parquet_fp = dst_root / "data.parquet"
        if dst_parquet_fp.exists():
            # backup with timestamp
            timestamp = datetime.datetime.now().strftime("%Y%m%d%H%M%S")
            backup_fp = dst_parquet_fp.with_suffix(f".{timestamp}.bak")
            print(f"[WARN] {dst_parquet_fp} already exists; backing up to {backup_fp}")
            shutil.copy2(dst_parquet_fp, backup_fp)
        update_parquet_paths(parquet_fp, dst_parquet_fp, catalog_images)
        print(f"{dataset_key} committed to {dst_parquet_fp}")
        shutil.copy2(meta_fp, dst_root / "_meta.json")
        print(f"✅ committed: {dst_parquet_fp}")

        # 처리된 파일 및 관련 스테이징 파일 정리
        parquet_fp.unlink()
        meta_fp.unlink()
        if staging_images.is_dir() and not any(staging_images.iterdir()):
            print(f"Removing empty directory: {staging_images}")
            staging_images.rmdir()

    # commit 후 staging 정리
    clean_staging()
    print(f"✅ {len(dataset_groups)} unique dataset(s) committed.")
    print(f"✅ {STAGING} cleaned up.")


if __name__ == "__main__":
    commit_all()<|MERGE_RESOLUTION|>--- conflicted
+++ resolved
@@ -105,11 +105,7 @@
         for rel_img_path in filtered_paths:
             src_fp = src_images / rel_img_path
             dst_fp = dst_images / rel_img_path
-<<<<<<< HEAD
-
-=======
-            
->>>>>>> 1e9a9975
+
             dst_fp.parent.mkdir(parents=True, exist_ok=True)  # 대상 디렉토리 생성
 
             if is_same_system:
