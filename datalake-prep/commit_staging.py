--- conflicted
+++ resolved
@@ -169,7 +169,6 @@
     print("\n[INFO] Commit process finished.")
 
 if __name__ == "__main__":
-<<<<<<< HEAD
     def run_with_error_handling(dry_run=True):
         """에러 처리와 함께 커밋 작업을 수행합니다"""
         try:
@@ -198,20 +197,4 @@
         if not run_with_error_handling(dry_run=False):
             exit(1)
     else:
-        print("\n⚠️ 사용자에 의해 작업이 취소되었습니다.")
-=======
-    parser = argparse.ArgumentParser()
-    parser.add_argument(
-        "--dry-run",
-        action="store_true",
-        help="Simulate the commit process without any actual file operations.",
-    )
-    args = parser.parse_args()
-
-    commit_dataset(
-        STAGING,
-        CATALOG,
-        TRASH,
-        dry_run=args.dry_run,
-    )
->>>>>>> 7f3d2377
+        print("\n⚠️ 사용자에 의해 작업이 취소되었습니다.")