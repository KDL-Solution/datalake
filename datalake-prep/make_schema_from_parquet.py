--- conflicted
+++ resolved
@@ -9,13 +9,9 @@
 import pyarrow.parquet as pq
 
 
-<<<<<<< HEAD
 def pa_type_to_str(
     pa_type: str,
 ) -> str:
-=======
-def pa_type_to_str(pa_type):
->>>>>>> 1e9a9975
     """PyArrow → Glue 호환 문자열(간단 매핑)"""
     if pa_type == "string":
         return "string"
@@ -45,21 +41,12 @@
         )
 
     draft = {
-<<<<<<< HEAD
-        "schema_name":     schema_name,
-        "created":         datetime.datetime.now(
-            datetime.timezone.utc,
-        ).isoformat(timespec="seconds") + "Z",
-        "columns":         cols,
-        "version_sha256":  ""  # SHA-256 계산 후 삽입
-=======
         "schema_name": schema_name,
         "created": datetime.datetime.now(datetime.timezone.utc)
         .isoformat(timespec="seconds")
         .replace("+00:00", "Z"),
         "columns": cols,
         "version_sha256": "",  # SHA-256 계산 후 삽입
->>>>>>> 1e9a9975
     }
 
     # SHA-256 계산 후 삽입
