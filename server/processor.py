import logging
import json
import shutil
import hashlib
import io
import threading
import time
import gc
from collections import Counter
from datetime import datetime
from tqdm import tqdm
from pathlib import Path
from typing import Dict
from PIL import Image
from datasets import Dataset, load_from_disk
from datasets.features import Image as ImageFeature
from functools import partial

from utils.logging import setup_logging

<<<<<<< HEAD
class DatalakeProcessor:
    
=======

class NASDataProcessor:
>>>>>>> c9370524
    def __init__(
        self,
        base_path: str = "/mnt/AI_NAS/datalake/",
        log_level: str = "INFO",
        num_proc: int = 4,
        batch_size: int = 1000,  # map()의 배치 크기
    ):
        # 경로 설정
        self.base_path = Path(base_path)
        self.staging_path = self.base_path / "staging"
        self.staging_pending_path = self.staging_path / "pending"
        self.staging_processing_path = self.staging_path / "processing"
        self.staging_failed_path = self.staging_path / "failed"
        
        self.catalog_path = self.base_path / "catalog"
        self.assets_path = self.base_path / "assets"
        
        self.num_proc = num_proc
        self.batch_size = batch_size
        
        # LocalDataManager와 동일
        self.image_data_key = 'image'  # 기본 이미지 컬럼 키
        self.file_path_key = 'file_path'  # 기본 파일 경로 컬럼 키
        
        self._check_path_and_setup_logging(log_level)
        
        self.existing_hashes = set()
        self.cache_built = False
        self.cache_lock = threading.Lock()
        
        # 처리 실패 추적용
        self.processing_failed = False
        self.failure_lock = threading.Lock()
        self.error_messages = []
        
<<<<<<< HEAD
        self.logger.info(f"🚀 DatalakeProcessor 초기화 (병렬: {self.num_proc}, 배치: {batch_size})")
 
=======
        self.logger.info(f"🚀 NASDataProcessor 초기화 (병렬: {self.num_proc}, 배치: {batch_size})")

>>>>>>> c9370524
    def get_status(self) -> Dict:
        """간단한 상태 조회"""
        return {
            "pending": len(list(self.staging_pending_path.glob("*"))) if self.staging_pending_path.exists() else 0,
            "processing": len(list(self.staging_processing_path.glob("*"))) if self.staging_processing_path.exists() else 0,
            "failed": len(list(self.staging_failed_path.glob("*"))) if self.staging_failed_path.exists() else 0
        }
    
    def process_all_pending(self) -> Dict:
        """모든 Pending 데이터 처리 (에러 정보 포함)"""
        self.logger.info("🔄 Pending 데이터 처리 시작")
        
        if not self.staging_pending_path.exists():
            return {
                "success": 0, 
                "failed": 0, 
                "message": "Pending 디렉토리 없음",
                "errors": [],
                "success_details": [],
                "failed_details": []
            }
        
        pending_dirs = [
            d for d in self.staging_pending_path.iterdir()
            if d.is_dir() and (d / "upload_metadata.json").exists()
        ]
        
        if not pending_dirs:
            return {
                "success": 0, 
                "failed": 0, 
                "message": "처리할 데이터 없음",
                "errors": [],
                "success_details": [],
                "failed_details": []
            }
        
        self.logger.info(f"📦 처리 대상: {len(pending_dirs)}개")
        
        success_count = 0
        failed_count = 0
        success_details = []
        failed_details = []
        error_summary = []
        
        for pending_dir in pending_dirs:
            processing_dir = None
            dir_name = pending_dir.name
            
            try:
                # processing으로 이동
                processing_dir = self.staging_processing_path / dir_name
                shutil.move(str(pending_dir), str(processing_dir))
                
                # 처리 실패 플래그 초기화
                self.processing_failed = False
                self.error_messages = []
                
                # 처리
                self._process_single_directory(processing_dir)
                
                # 처리 중 에러가 있었는지 확인
                if self.processing_failed or self.error_messages:
                    # 내부 처리 실패
                    error_msg = "; ".join(self.error_messages) if self.error_messages else "처리 중 알 수 없는 오류"
                    raise Exception(f"내부 처리 실패: {error_msg}")
                
                # 성공 시 정리
                shutil.rmtree(processing_dir)
                success_count += 1
                
                success_info = {
                    "directory": dir_name,
                    "status": "success",
                    "timestamp": datetime.now().isoformat(),
                }
                success_details.append(success_info)
                
                self.logger.info(f"✅ 완료: {dir_name}")
                
            except Exception as e:
                failed_count += 1
                error_msg = str(e)
                
                # 상세 에러 정보 수집
                error_info = {
                    "directory": dir_name,
                    "error": error_msg,
                    "error_type": type(e).__name__,
                    "timestamp": datetime.now().isoformat(),
                }
                
                # 추가 에러 컨텍스트 수집
                try:
                    if processing_dir and processing_dir.exists():
                        error_info["processing_dir_exists"] = True
                        # 메타데이터 파일 확인
                        metadata_file = processing_dir / "upload_metadata.json"
                        if metadata_file.exists():
                            error_info["metadata_exists"] = True
                            try:
                                with open(metadata_file, 'r', encoding='utf-8') as f:
                                    metadata = json.load(f)
                                    error_info["metadata_info"] = {
                                        "file_count": len(metadata.get("files", [])),
                                        "upload_time": metadata.get("upload_time", "unknown")
                                    }
                            except:
                                error_info["metadata_read_error"] = True
                        else:
                            error_info["metadata_exists"] = False
                    else:
                        error_info["processing_dir_exists"] = False
                        
                except Exception as context_error:
                    error_info["context_collection_error"] = str(context_error)
                
                failed_details.append(error_info)
                error_summary.append(f"{dir_name}: {error_msg}")
                
                self.logger.error(f"❌ 실패: {dir_name} - {error_msg}")
                
                # Failed 디렉토리로 이동
                if processing_dir and processing_dir.exists():
                    failed_dir = self.staging_failed_path / dir_name
                    failed_dir.parent.mkdir(mode=0o775, parents=True, exist_ok=True)
                    try:
                        # 에러 정보를 파일로 저장
                        error_file = failed_dir.parent / f"{dir_name}_error.json"
                        shutil.move(str(processing_dir), str(failed_dir))
                        
                        # 에러 정보 저장
                        with open(error_file, 'w', encoding='utf-8') as f:
                            json.dump(error_info, f, ensure_ascii=False, indent=2)
                            
                    except Exception as move_error:
                        move_error_msg = str(move_error)
                        error_info["move_error"] = move_error_msg
                        self.logger.error(f"Failed 디렉토리 이동 실패: {move_error_msg}")
        remain_processing_dirs = [
            d for d in self.staging_processing_path.iterdir()
            if d.is_dir() and not (d / "upload_metadata.json").exists()
        ]
        for remain_dir in remain_processing_dirs:
            try:
                shutil.rmtree(remain_dir)
                self.logger.info(f"✅ 처리 중 디렉토리 정리: {remain_dir.name}")
            except Exception as e:
                self.logger.error(f"❌ 처리 중 디렉토리 정리 실패: {remain_dir.name} - {str(e)}")
        most_common_errors = []
        if failed_details:
            error_types = [detail.get("error_type", "Unknown") for detail in failed_details]
            most_common = Counter(error_types).most_common(3)
            most_common_errors = [{"error_type": error_type, "count": count} for error_type, count in most_common]
        # 결과 구성
        result = {
            "success": success_count,
            "failed": failed_count,
            "total_processed": success_count + failed_count,
            "success_details": success_details,
            "failed_details": failed_details,
            "errors": error_summary,
            "summary": {
                "success_rate": f"{(success_count/(success_count + failed_count)*100):.1f}%" if (success_count + failed_count) > 0 else "0%",
                "most_common_errors": most_common_errors,
                "processing_time": datetime.now().isoformat(),
            }
        }
        
        if failed_count > 0:
            result["message"] = f"처리 완료: {success_count}개 성공, {failed_count}개 실패"
        else:
            result["message"] = f"모든 데이터 처리 성공: {success_count}개"
        
        return result
    
    def _check_path_and_setup_logging(self, log_level: str = "INFO"):
        
        required_paths = {
            'base': self.base_path,
            'staging': self.staging_path,
            'staging/pending': self.staging_pending_path,
            'staging/processing': self.staging_processing_path, 
            'staging/failed': self.staging_failed_path,
            'catalog': self.catalog_path,
            'assets': self.assets_path,
        }
        
        missing_paths = []
        for path_name, path_obj in required_paths.items():
            if not path_obj.exists():
                missing_paths.append(f"  - {path_name}: {path_obj}")
        
        if missing_paths:
            missing_list = '\n'.join(missing_paths)
            raise FileNotFoundError(f"❌ 필수 디렉토리가 없습니다:\n{missing_list}")
        setup_logging(
            user_id="processor",
            log_level=log_level, 
            base_path=str(self.base_path)
        )
        self.logger = logging.getLogger(__name__)
        self.logger.debug("✅ 모든 필수 디렉토리 확인 완료")

    def _process_single_directory(self, processing_dir: Path):
        """단일 디렉토리 처리 - datasets 라이브러리 활용"""
        # 메타데이터 읽기
        metadata_file = processing_dir / "upload_metadata.json"
        if not metadata_file.exists():
            raise ValueError("메타데이터 파일 없음")
        
        with open(metadata_file, encoding='utf-8') as f:
            metadata = json.load(f)
        
        # datasets로 로드
        dataset_obj = load_from_disk(str(processing_dir))
        self.logger.info(f"{processing_dir.name} 데이터셋 로드 완료: {len(dataset_obj)}개 행")
        self.logger.debug(f"데이터셋 컬럼: {dataset_obj.column_names}")
        
        provider = metadata['provider']
        dataset_name = metadata['dataset']
        assets_base = self.assets_path / f"provider={provider}" / f"dataset={dataset_name}"
        # 해시 캐시 구축 (공통)
        self._build_hash_cache(assets_base)

        # 이미지 처리
        if metadata.get('has_images', False) and self.image_data_key in dataset_obj.column_names:
            dataset_obj = self._process_images_with_map(dataset_obj, metadata, assets_base)
        
        # 파일 처리
        if metadata.get('has_files', False) and self.file_path_key in dataset_obj.column_names:
            dataset_obj = self._process_files_with_map(dataset_obj, metadata, assets_base)
        
        # Catalog에 저장
        self._save_to_catalog(dataset_obj, metadata)
        
        # 메모리 정리
        del dataset_obj
        gc.collect()
    
    def _process_images_with_map(self, dataset_obj: Dataset, metadata: Dict, assets_base: Path) -> Dataset:
        """이미지 처리 (PIL Image/bytes → hash.jpg)"""
        total_images = len(dataset_obj)
        self.logger.info(f"🖼️ 이미지 처리 시작: {self.image_data_key} ({total_images}개)")

        shard_config = self._get_shard_config(total_images)
        self.logger.info(f"🔧 샤딩 설정: {shard_config}")
        
        dataset_obj = dataset_obj.cast_column(self.image_data_key, ImageFeature())
        assets_base.mkdir(mode=0o775, parents=True, exist_ok=True)
        process_batch_func = partial(
            self._process_image_batch,
            assets_base=assets_base,
            shard_config=shard_config
        )

        try:
            processed_dataset = dataset_obj.map(
                process_batch_func,
                batched=True,
                batch_size=self.batch_size,
                num_proc=min(self.num_proc, total_images // self.batch_size + 1),  # 최소 1개 프로세스
                remove_columns=[self.image_data_key],  # 원본 이미지 컬럼 제거
                desc="🖼️ 이미지 처리",
                load_from_cache_file=False,  # 캐시 비활성화로 메모리 절약
            )
            self.logger.debug(f"처리된 데이터셋 컬럼: {processed_dataset.column_names}")
            # 처리 중 실패가 있었는지 확인
            if self.processing_failed:
                error_summary = f"이미지 처리 실패: {'; '.join(self.error_messages[:5])}"
                raise RuntimeError(error_summary)
                
            self.logger.info(f"✅ 이미지 변환 완료: {len(processed_dataset)}개")
            return processed_dataset
            
        except Exception as e:
            self.logger.error(f"❌ datasets.map() 처리 실패: {e}")
            raise
        
        
    def _process_files_with_map(self, dataset_obj: Dataset, metadata: Dict, assets_base: Path) -> Dataset:
        """파일 처리 (staging/assets → final/assets + hash)"""
        print(metadata)
        total_files = len(dataset_obj)
        self.logger.info(f"📄 파일 처리 시작: {self.file_path_key} ({total_files}개)")
        
        shard_config = self._get_shard_config(total_files)
        self.logger.info(f"🔧 샤딩 설정: {shard_config}")
        assets_base.mkdir(mode=0o775, parents=True, exist_ok=True)
        process_batch_func = partial(
            self._process_file_batch,
            assets_base=assets_base,
            shard_config=shard_config,
        )
        
        try:
            processed_dataset = dataset_obj.map(
                process_batch_func,
                batched=True,
                batch_size=self.batch_size,
                num_proc=min(self.num_proc, total_files // self.batch_size + 1),  # 최소 1개 프로세스
                remove_columns=[self.file_path_key],  # 원본 파일 경로 컬럼 제거
                desc="📄 파일 이동",
                load_from_cache_file=False,
            )
            
            self.logger.info(f"✅ 파일 이동 완료: {len(processed_dataset)}개")
            return processed_dataset
        except Exception as e:
            self.logger.error(f"❌ 파일 처리 실패: {e}")
            raise
    
    def _process_image_batch(self, batch: Dict, assets_base: Path, shard_config: Dict) -> Dict:
        """배치 단위 이미지 처리 (PIL Image/bytes → hash.jpg)"""
        images = batch[self.image_data_key]
        self.logger.debug(f"배치 처리: {len(images)}개 이미지")        
        image_hashes = []
        image_paths = []
        
        saved_count = 0
        duplicate_count = 0
        
        for idx, image_data in enumerate(images):
            try:
                # 실패 시 중단
                if self.processing_failed:
                    break
                
                if image_data is None:
                    image_hashes.append(None)
                    image_paths.append(None)
                    continue
                
                # PIL Image 처리
                pil_image = image_data if hasattr(image_data, 'save') else Image.open(io.BytesIO(image_data))
                
                image_hash  = self._get_image_hash(pil_image)
                image_path = self._get_level_path(assets_base, shard_config, image_hash)
                if image_hash in self.existing_hashes:
                    duplicate_count += 1    
                else:
                    image_path.parent.mkdir(mode=0o775, parents=True, exist_ok=True)
                    
                    if pil_image.mode != 'RGB':
                        pil_image = pil_image.convert('RGB')
                    pil_image.save(str(image_path), 'JPEG', quality=95)
                    
                    # 캐시에 추가 (thread-safe)
                    with self.cache_lock:
                        self.existing_hashes.add(image_hash)
                    
                    saved_count += 1
                
                relative_path = str(image_path.relative_to(self.assets_path))
                image_hashes.append(image_hash)
                image_paths.append(relative_path)
                
            except Exception as e:
                # 이미지 처리 실패 시 전체 실패로 마킹
                with self.failure_lock:
                    if not self.processing_failed:
                        self.processing_failed = True
                        error_msg = f"이미지 {idx} 처리 실패: {str(e)}"
                        self.error_messages.append(error_msg)
                        self.logger.error(f"❌ {error_msg}")
                
                # 실패 즉시 중단
                raise RuntimeError(f"이미지 처리 실패: {str(e)}")
        
        # 로그 출력 (배치별)
        if saved_count > 0 or duplicate_count > 0:
            self.logger.debug(f"배치 처리: 저장={saved_count}, 중복={duplicate_count}")
        
        return {
            "path": image_paths,
            "hash": image_hashes,
        }
        
    def _process_file_batch(self, batch: Dict, assets_base: Path, shard_config: Dict) -> Dict:
        """배치 단위 파일 처리 (staging/assets → final/assets + hash)"""
        
        file_paths = batch[self.file_path_key]
        self.logger.debug(f"배치 파일 처리: {len(file_paths)}개")
        file_hashes = []
        new_file_paths = []
        
        saved_count = 0
        duplicate_count = 0
        # print iterdir staging_pending_path
        for idx, file_path in enumerate(file_paths):
            try:
                if self.processing_failed:
                    break
                
                if file_path is None:
                    file_hashes.append(None)
                    file_paths.append(None)
                    continue
                    
                file_path = self.staging_processing_path / file_path
                if not file_path.exists():
                    raise FileNotFoundError(f"파일이 존재하지 않습니다: {file_path}")
                
                file_hash = self._get_file_hash(file_path)
                new_file_path = self._get_level_path(assets_base, shard_config, file_hash)
                if file_hash in self.existing_hashes:
                    duplicate_count += 1
                else:
                    new_file_path.parent.mkdir(mode=0o775, parents=True, exist_ok=True)
                    shutil.move(str(file_path), str(new_file_path))
                    with self.cache_lock:
                        self.existing_hashes.add(file_hash)
                    saved_count += 1
                relative_path = str(new_file_path.relative_to(self.assets_path))
                file_hashes.append(file_hash)
                new_file_paths.append(relative_path)
                    
            except Exception as e:
                with self.failure_lock:
                    if not self.processing_failed:
                        self.processing_failed = True
                        error_msg = f"파일 {idx} 처리 실패: {str(e)}"
                        self.error_messages.append(error_msg)
                        self.logger.error(f"❌ {error_msg}")
                
                # 실패 즉시 중단
                raise RuntimeError(f"파일 처리 실패: {str(e)}")
        
        if saved_count > 0 or duplicate_count > 0:
            self.logger.debug(f"배치 파일 처리: 저장={saved_count}, 중복={duplicate_count}")

        return {
            "path": new_file_paths,
            "hash": file_hashes
        }
        
    def _build_hash_cache(self, assets_base: Path):
        """기존 이미지 해시 캐시 구축"""
        if self.cache_built:
            return
            
        with self.cache_lock:
            if self.cache_built:
                return
            start_time = time.time()
            
            # 모든 .jpg 파일에서 해시 추출
            for image_file in assets_base.rglob("*.jpg"):
                hash_from_filename = image_file.stem
                if len(hash_from_filename) == 64:  # SHA256 길이 검증
                    self.existing_hashes.add(hash_from_filename)
            
            build_time = time.time() - start_time
            self.logger.info(f"🔍 기존 이미지 해시 캐시 구축 완료: {len(self.existing_hashes)}개, 시간: {build_time:.2f}초")
            self.cache_built = True
    
    @staticmethod
    def _get_image_hash(pil_image: Image.Image) -> str:
        """이미지 해시 계산"""
        if pil_image.mode != 'RGB':
            pil_image = pil_image.convert('RGB')
        
        img_buffer = io.BytesIO()
        pil_image.save(img_buffer, format='JPEG', quality=95)
        jpeg_bytes = img_buffer.getvalue()
        return hashlib.sha256(jpeg_bytes).hexdigest()
    @staticmethod
    def _get_file_hash(file_path: Path) -> str:
        """파일 해시 계산 (SHA256)"""
        hash_sha256 = hashlib.sha256()
        with open(file_path, "rb") as f:
            for chunk in iter(lambda: f.read(4096), b""):
                hash_sha256.update(chunk)
        return hash_sha256.hexdigest()
    @staticmethod
    def _get_shard_config(total_images: int) -> Dict:
        
        if total_images < 10000:
            # 샤딩 없음
            return {"levels": 0, "dirs": 1}
        elif total_images < 2500000:  # 256 * 10000
            # 1단계: xx/ (256개 폴더)
            return {"levels": 1, "dirs": 256}
        else:
            # 2단계: xx/xx/ (65536개 폴더)  
            return {"levels": 2, "dirs": 65536}
    @staticmethod
    def _get_level_path(base_path: Path, shard_config: Dict, image_hash: str) -> Path:
        
        levels = shard_config["levels"]
        
        if levels == 0:
            return base_path / f"{image_hash}.jpg"
        elif levels == 1:
            return base_path / image_hash[:2] / f"{image_hash}.jpg"
        elif levels == 2:  
            return base_path / image_hash[:2] / image_hash[2:4] / f"{image_hash}.jpg"
    
    def _save_to_catalog(self, dataset_obj: Dataset, metadata: Dict):
        provider = metadata['provider']
        dataset_name = metadata['dataset']
        task = metadata['task']
        variant = metadata['variant']
        
        output_dir = (
            self.catalog_path /
            f"provider={provider}" /
            f"dataset={dataset_name}" /
            f"task={task}" /
            f"variant={variant}"
        )
        output_dir.mkdir(mode=0o775, parents=True, exist_ok=True)
        
        # Parquet 저장 (datasets 내장 최적화)
        parquet_file = output_dir / "data.parquet"
        dataset_obj.to_parquet(str(parquet_file))
        
        # 메타데이터 저장
        metadata_file = output_dir / "_metadata.json"
        with open(metadata_file, 'w', encoding='utf-8') as f:
            json.dump(metadata, f, ensure_ascii=False, indent=2)
        
        # 파일 크기 로그
        file_size_mb = parquet_file.stat().st_size / (1024 * 1024)
        self.logger.info(f"💾 저장 완료: {parquet_file.name} ({file_size_mb:.1f}MB, {len(dataset_obj)}행)")
        
if __name__ == "__main__":
    # datasets.map() 활용 버전
    processor = DatalakeProcessor(
        batch_size=1000,    # map()의 배치 크기
        num_proc=4         # 병렬 처리 수
    )
    
    # 상태 확인
    status = processor.get_status()
    print(f"현재 상태: {status}")
    
    # 처리 실행
    result = processor.process_all_pending()
    print(f"처리 결과: {result}")<|MERGE_RESOLUTION|>--- conflicted
+++ resolved
@@ -18,13 +18,8 @@
 
 from utils.logging import setup_logging
 
-<<<<<<< HEAD
 class DatalakeProcessor:
     
-=======
-
-class NASDataProcessor:
->>>>>>> c9370524
     def __init__(
         self,
         base_path: str = "/mnt/AI_NAS/datalake/",
@@ -60,13 +55,8 @@
         self.failure_lock = threading.Lock()
         self.error_messages = []
         
-<<<<<<< HEAD
         self.logger.info(f"🚀 DatalakeProcessor 초기화 (병렬: {self.num_proc}, 배치: {batch_size})")
  
-=======
-        self.logger.info(f"🚀 NASDataProcessor 초기화 (병렬: {self.num_proc}, 배치: {batch_size})")
-
->>>>>>> c9370524
     def get_status(self) -> Dict:
         """간단한 상태 조회"""
         return {
