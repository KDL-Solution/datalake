--- conflicted
+++ resolved
@@ -6,12 +6,9 @@
 import threading
 import time
 import gc
-<<<<<<< HEAD
-=======
 from collections import Counter
 from datetime import datetime
 from tqdm import tqdm
->>>>>>> 54e0d0f5
 from pathlib import Path
 from typing import Dict
 from PIL import Image
