--- conflicted
+++ resolved
@@ -205,11 +205,8 @@
 *.arrow
 *.db
 
-<<<<<<< HEAD
 prep/huggingface/kvp10k
-=======
 # 최상단의 ipynb만 무시
 *.ipynb_checkpoints
 # 특정 디렉토리의 ipynb만 무시
-*/notebooks/*.ipynb_checkpoints
->>>>>>> a9641682
+*/notebooks/*.ipynb_checkpoints