# 📊 DeepDocs 데이터 레이크 - 데이터셋 소스

> 문서 처리를 위한 원본 데이터셋 관리 저장소

## 📋 목차

- [데이터셋 개요](#overview)
- [데이터셋 카탈로그](#dataset-catalog)
- [데이터셋 상세](#datasets)

---


## 📑 데이터셋 개요

DeepDocs 데이터 레이크는 다양한 출처의 문서 처리 데이터셋을 통합 관리합니다.
데이터는 NAS  `/volume1/datalake/source/` 에 저장됩니다.

- **총 데이터셋 수**: 3개 (2025년 5월 27일 기준)
- **주요 제공처**: aihub, huggingface, inhouse
- **데이터 유형**: OCR, KIE, VQA, DocConv, Layout 등

## 📚 데이터셋 카탈로그

| 폴더명(영문)| 데이터셋 명| 제공처| 유형| 샘플 수| 상세정보|
|------------|-----------|-------|----|--------|--------|
| gangdong_kyunghee_hospital | 강동경희대병원 | inhouse | OCR/KIE | 3,672  | [상세](#gangdong_kyunghee_hospital) |
| tourism_food_menu_board | 관광 음식메뉴판 데이터 | aihub | OCR/KIE | 90,085 | [상세](#tourism_food_menu_board)  |
| pubtabnet_otsl | ds4sd/pubtabnet_otsl | huggingface | DocConv | 394,944 | [상세](#pubtabnet_otsl)  |
| invoice_kie | GokulRajaR/invoice-ocr-json, ikram98ai/invoice_img2json | huggingface | KIE | 5,189 | [상세](#invoice_kie)  |
<<<<<<< HEAD
| fatura2_invoices | arlind0xbb/Fatura2-invoices-original-strat1, arlind0xbb/Fatura2-invoices-original-strat2 | huggingface | KIE | 5,250 | [상세](#fatura2_invoices)  |
| vis_qa | 시각화 자료 질의응답 데이터 | aihub | VQA | 129,213 | [상세](#vis_qa)  |

=======
| fatura2_invoices | arlind0xbb/Fatura2-invoices-original-strat1, arlind0xbb/Fatura2-invoices-original-strat2 | huggingface | KIE | 1,250 | [상세](#fatura2_invoices)  |
| synth_invoices_en | Nabin1995/invoice-dataset-layoutlmv3 | huggingface | Layout | 10,000 | [상세](#synth_invoices_en)  |
| admindocs_mrc | 행정 문서 대상 기계독해 데이터 | aihub | DocConv | 50,073 | [상세](#admindocs_mrc)  |
>>>>>>> 1e9a9975
## 📂 데이터셋 상세

<details>
<summary><b>🏛️ aihub</b></summary>

<details>
<summary id="tourism_food_menu_board"><b>tourism_food_menu_board</b></summary>

- **데이터셋명(한글)**: 관광 음식메뉴판 데이터
- **경로**: source/provider=aihub/tourism_food_menu_board
- **수집일**: 2025-05-23
- **샘플 수**: 90,085
- **주요 폴더/파일**:
- **라벨 포맷/주요 필드**: JSON (bbox, text)
- **비고**: 
  - 2025-05-23 1차 수집
</details>

<details>
<<<<<<< HEAD
<summary id="vis_qa"><b>vis_qa</b></summary>

- **데이터셋명**: 시각화 자료 질의응답 데이터
- **경로**: source/provider=aihub/pubtabnet_otsl
- **수집일**: 2025-05-23
- **샘플 수**: 129,213
- **주요 폴더/파일**:
- **라벨 포맷/주요 필드**: query, label
- **비고**: 
  - 표, 차트, 플로우 차트 등이 포함된 문서.
  - .png의 출처가 되는 .pdf를 알아낼 수 있으나 몇 페이지에서 온 것인지 알 수 없음.
=======
<summary id="admindocs_mrc"><b>admindocs_mrc</b></summary>

- **데이터셋명(한글)**: 행정 문서 대상 기계독해 데이터
- **경로**: source/provider=aihub/admindocs_mrc
- **수집일**: 2025-05-29
- **샘플 수**: 50,073
- **주요 폴더/파일**:
- **라벨 포맷/주요 필드**: html
- **비고**: 
  - 2025-05-29 1차 수집
>>>>>>> 1e9a9975
</details>

</details>

--- 

<details>
<summary><b>🤗 huggingface</b></summary>

<details>
<summary id="pubtabnet_otsl"><b>pubtabnet_otsl</b></summary>

- **데이터셋명**: ds4sd/PubTabNet_OTSL
- **경로**: source/provider=huggingface/pubtabnet_otsl
- **수집일**: 2025-05-23
- **샘플 수**: 394,944
- **주요 폴더/파일**:
- **라벨 포맷/주요 필드**: otsl, html, cell
- **비고**: 
  - 2025-05-23 1차 수집
</details>
<details>
<summary id="invoice_kie"><b>invoice_kie</b></summary>

- **데이터셋명**: GokulRajaR/invoice-ocr-json, ikram98ai/invoice_img2json
- **경로**: source/provider=huggingface/invoice_kie
- **수집일**: 2025-05-27
- **샘플 수**: 5,189
- **주요 폴더/파일**:
- **라벨 포맷/주요 필드**: kie
- **비고**: 
  - 2025-05-27 1차 수집
</details>
<details>
<summary id="fatura2_invoices"><b>fatura2_invoices</b></summary>

- **데이터셋명**: arlind0xbb/Fatura2-invoices-original-strat1, arlind0xbb/Fatura2-invoices-original-strat2
- **경로**: source/provider=huggingface/fatura2_invoices
- **수집일**: 2025-05-27
- **샘플 수**: 1,250
- **주요 폴더/파일**:
- **라벨 포맷/주요 필드**: kie
- **비고**: 
  - 2025-05-27 1차 수집, 중복 제거
</details>
<details>
<summary id="synth_invoices_en"><b>synth_invoices_en</b></summary>

- **데이터셋명**: Nabin1995/invoice-dataset-layoutlmv3
- **경로**: source/provider=huggingface/synth_invoices_en
- **수집일**: 2025-05-27
- **샘플 수**: 10,000
- **주요 폴더/파일**:
- **라벨 포맷/주요 필드**: layout
- **비고**: 
  - 2025-05-27 1차 수집
</details>
<details>
<summary id="funsd_plus"><b>funsd_plus</b></summary>

- **데이터셋명**: funsd_plus  
- **경로**: source/provider=huggingface/funsd_plus  
- **수집일**: 2025-05-28  
- **샘플 수**: 1,139  
- **주요 폴더/파일**:
- **라벨 포맷/주요 필드**: JSON (bbox, text, class 등 KIE 라벨)  
- **비고**:  
  - 2025-05-28 1차 수집  
  - 원래는 VQA 용(question-answer 쌍 기반) 구조였으나 KIE 태스크로 변환  
  - OCR 기반 KIE 데이터셋으로 사용됨  
  - FUNSD를 확장한 구조적 key-value 태깅 포함  
</details>

</details>

---

<details>
<summary><b>🏥 inhouse</b></summary>

<details>
<summary id="gangdong_kyunghee_hospital"><b>gangdong_kyunghee_hospital</b></summary>

- **데이터셋명(한글)**: 강동경희대병원 진료/처방 OCR
- **경로**: source/provider=inhouse/gangdong_kyunghee_hospital
- **수집일**: 2024-08-13
- **샘플 수**: 159,153
- **주요 폴더/파일**:
  ```
  data/
  ├─ examinations/ (images/, labels/, metadata.jsonl)
  └─ prescriptions/ (images/, labels/, metadata.jsonl)
  ```
- **라벨 포맷/주요 필드**: JSON (bbox, text, class, line_num, date)
- **비고**: 
  - 2024-08-13 1차 수집 (ocr)
  - 2025-05-26 metadata.jsonl 추가 (kie)
</details>

</details>

---

<details>
<summary><b>📄 opensource</b></summary>

<details>
<summary id="real_kie"><b>real-kie</b></summary>

- **데이터셋명**: real-kie  
- **경로**: source/provider=opensource/real-kie  
- **수집일**: 2025-05-28  
- **샘플 수**: 23,187  
- **주요 폴더/파일**:
  ```
  charities           : 8,370
  fcc_invoices        : 1,812
  nda                 : 2,574
  resource_contracts  : 33,868
  s1                  : 86,371
  s1_pages            : 13,079
  s1_trimmed          : 0
  s1_truncated        : 13,079
  ```
- **라벨 포맷/주요 필드**: JSON (label[text, start, end], ocr[token, bbox])  
- **비고**:  
  - 2025-05-28 1차 수집 완료  
  - 도메인 단위(폴더별)로 문서 유형이 나뉘어 있음  
  - 각 폴더별 `train.csv`, `val.csv`, `test.csv` 형태로 OCR + KIE 라벨 존재  
  - OCR 결과는 `ocr/*.json.gz`로 존재하며, `image_files` 열로 이미지 경로와 연결  
  - 원본 PDF는 s1_pages, s1_trimmed 등 별도 폴더에 포함됨
</details>

</details>

---<|MERGE_RESOLUTION|>--- conflicted
+++ resolved
@@ -28,15 +28,12 @@
 | tourism_food_menu_board | 관광 음식메뉴판 데이터 | aihub | OCR/KIE | 90,085 | [상세](#tourism_food_menu_board)  |
 | pubtabnet_otsl | ds4sd/pubtabnet_otsl | huggingface | DocConv | 394,944 | [상세](#pubtabnet_otsl)  |
 | invoice_kie | GokulRajaR/invoice-ocr-json, ikram98ai/invoice_img2json | huggingface | KIE | 5,189 | [상세](#invoice_kie)  |
-<<<<<<< HEAD
 | fatura2_invoices | arlind0xbb/Fatura2-invoices-original-strat1, arlind0xbb/Fatura2-invoices-original-strat2 | huggingface | KIE | 5,250 | [상세](#fatura2_invoices)  |
 | vis_qa | 시각화 자료 질의응답 데이터 | aihub | VQA | 129,213 | [상세](#vis_qa)  |
-
-=======
 | fatura2_invoices | arlind0xbb/Fatura2-invoices-original-strat1, arlind0xbb/Fatura2-invoices-original-strat2 | huggingface | KIE | 1,250 | [상세](#fatura2_invoices)  |
-| synth_invoices_en | Nabin1995/invoice-dataset-layoutlmv3 | huggingface | Layout | 10,000 | [상세](#synth_invoices_en)  |
+| synth_invoices_en | Nabin1995/invoice-dataset-layoutlmv3 | huggingface | Layout | 10,000 | [상세](#synth_invoices_en) |
 | admindocs_mrc | 행정 문서 대상 기계독해 데이터 | aihub | DocConv | 50,073 | [상세](#admindocs_mrc)  |
->>>>>>> 1e9a9975
+
 ## 📂 데이터셋 상세
 
 <details>
@@ -56,7 +53,6 @@
 </details>
 
 <details>
-<<<<<<< HEAD
 <summary id="vis_qa"><b>vis_qa</b></summary>
 
 - **데이터셋명**: 시각화 자료 질의응답 데이터
@@ -68,7 +64,9 @@
 - **비고**: 
   - 표, 차트, 플로우 차트 등이 포함된 문서.
   - .png의 출처가 되는 .pdf를 알아낼 수 있으나 몇 페이지에서 온 것인지 알 수 없음.
-=======
+</details>
+
+<details>
 <summary id="admindocs_mrc"><b>admindocs_mrc</b></summary>
 
 - **데이터셋명(한글)**: 행정 문서 대상 기계독해 데이터
@@ -79,7 +77,6 @@
 - **라벨 포맷/주요 필드**: html
 - **비고**: 
   - 2025-05-29 1차 수집
->>>>>>> 1e9a9975
 </details>
 
 </details>
