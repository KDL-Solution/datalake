--- conflicted
+++ resolved
@@ -33,14 +33,9 @@
 | fatura2_invoices | arlind0xbb/Fatura2-invoices-original-strat1, arlind0xbb/Fatura2-invoices-original-strat2 | huggingface | KIE | 1,250 | [상세](#fatura2_invoices)  |
 | synth_invoices_en | Nabin1995/invoice-dataset-layoutlmv3 | huggingface | Layout | 10,000 | [상세](#synth_invoices_en) |
 | admindocs_mrc | 행정 문서 대상 기계독해 데이터 | aihub | DocConv | 50,073 | [상세](#admindocs_mrc)  |
-<<<<<<< HEAD
-
-## 📂 데이터셋 상세
-=======
 | tech_sci_mrc | 기술과학 문서 기계독해 데이터 | aihub | DocConv | 8,148 | [상세](#tech_sci_mrc)  |
 | table_qa | 표 정보 질의응답 데이터 | aihub | DocConv | 176,631 | [상세](#table_qa)  |
 ## 📂 원본 데이터셋 상세 <a id="datasets"></a>
->>>>>>> 2bb1f22a
 
 <details>
 <summary><b>🏛️ aihub</b></summary>
