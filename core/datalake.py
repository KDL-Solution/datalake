--- conflicted
+++ resolved
@@ -62,13 +62,8 @@
             base_path=self.base_path, 
             create_default=True
         )
-<<<<<<< HEAD
           
     def upload_raw(
-=======
-
-    def upload_raw_data(
->>>>>>> c9370524
         self,
         data_file: Union[str, Path, pd.DataFrame, Dataset],
         provider: str,
@@ -142,28 +137,9 @@
         if not is_valid:
             raise ValueError(f"❌ Task 메타데이터 검증 실패: {error_msg}")
 
-<<<<<<< HEAD
         if not self._handle_existing_data(provider, dataset, task, variant, overwrite=overwrite, is_raw=False):
             return None, None
         
-=======
-        # 기존 pending 데이터 정리
-        existing_dirs =  self._cleanup_existing_pending(provider, dataset, task, variant=variant, is_raw=False)
-                # 기존 데이터 삭제
-        if existing_dirs:
-            if not overwrite:
-                self.logger.warning(f"⚠️ 이미 pending 데이터가 있어 업로드를 건너뜁니다: {len(existing_dirs)}개")
-                self.logger.info("💡 덮어쓰려면 overwrite=True를 사용하세요")
-                return None, None  # 또는 기존 staging_dir 정보 반환
-                
-            for existing_dir in existing_dirs:
-                try:
-                    shutil.rmtree(existing_dir)
-                    self.logger.info(f"🗑️ 삭제 완료: {existing_dir.name}")
-                except Exception as e:
-                    self.logger.error(f"❌ 삭제 실패: {existing_dir.name} - {e}")
-
->>>>>>> c9370524
         dataset_obj, file_info = self._load_data(data_file)
 
         columns_to_remove = [key for key in meta.keys()
@@ -224,15 +200,9 @@
         except requests.exceptions.RequestException as e:
             self.logger.error(f"❌ 서버 연결 실패: {e}")
             return None
-<<<<<<< HEAD
         
     def show_server_dashboard(self):
         """서버 상태 대시보드 출력"""
-=======
-
-    def show_nas_dashboard(self):
-        """NAS 상태 대시보드 출력"""
->>>>>>> c9370524
         print("\n" + "="*60)
         print("📊 Data Processing Server Dashboard")
         print("="*60)
@@ -246,13 +216,8 @@
             print(f"🖥️ Server Status: {status['server_status']}")
             print(f"⏰ Last Updated: {status['last_updated']}")
         else:
-<<<<<<< HEAD
             print("❌ 서버 상태 조회 실패")
         
-=======
-            print("❌ NAS 서버 상태 조회 실패")
-
->>>>>>> c9370524
         # 작업 목록
         jobs = self.list_server_jobs()
         if jobs:
@@ -262,17 +227,10 @@
                 print(f"  {status_emoji} {job['job_id']} - {job['status']} ({job['started_at']})")
 
         print("="*60 + "\n")
-<<<<<<< HEAD
         
     def trigger_processing(self) -> Optional[str]:
         """서버 처리 요청"""
         self.logger.info("🔄 서버 처리 요청 중...")
-=======
-
-    def trigger_nas_processing(self) -> Optional[str]:
-        """NAS에서 처리 시작"""
-        self.logger.info("🔄 NAS 처리 요청 중...")
->>>>>>> c9370524
         start_time = time.time()
         try:
             response = requests.post(
@@ -394,7 +352,6 @@
             with DuckDBClient(str(self.duckdb_path), read_only=True) as duck_client:
                 tables = duck_client.list_tables()
                 info['tables'] = tables['name'].tolist()
-<<<<<<< HEAD
                 
                 if self.table_name in info['tables']:
                     count_result = duck_client.execute_query(f"SELECT COUNT(*) as total FROM {self.table_name}")
@@ -406,15 +363,6 @@
                     info['task_stats'] = {}
                     info['variant_stats'] = {}
                     
-=======
-
-                if 'catalog' in info['tables']:
-                    # Catalog 테이블 상세 정보
-                    count_result = duck_client.execute_query("SELECT COUNT(*) as total FROM catalog")
-                    total_rows = count_result['total'].iloc[0]
-                    info['total_rows'] = total_rows
-
->>>>>>> c9370524
                     # 파티션 정보
                     try:
                         partitions_df = duck_client.retrieve_partitions(self.table_name)
@@ -432,13 +380,7 @@
                             info['variant_stats'] = variant_stats
                     except Exception as e:
                         self.logger.warning(f"파티션 정보 조회 실패: {e}")
-<<<<<<< HEAD
-                
-=======
-                        info['partitions'] = 0
-                        info['provider_stats'] = {}
-
->>>>>>> c9370524
+                
             return info
 
         except Exception as e:
@@ -447,22 +389,11 @@
                 'exists': False,
                 'error': str(e)
             }
-<<<<<<< HEAD
     
     def build_db(self, force_rebuild: bool = False) -> bool:
         """DB 구축 또는 재구축"""
         self.logger.info("🔨 DB 구축 시작...")
         
-=======
-
-    def build_catalog_db(
-        self,
-        force_rebuild: bool = False,
-    ) -> bool:
-        """Catalog DB 구축 또는 재구축"""
-        self.logger.info("🔨 Catalog DB 구축 시작...")
-
->>>>>>> c9370524
         try:
             if not self.catalog_path.exists():
                 raise FileNotFoundError(f"Catalog 디렉토리가 존재하지 않습니다: {self.catalog_path}")
@@ -488,15 +419,9 @@
 
             # 새 DB 생성
             with DuckDBClient(str(self.duckdb_path), read_only=False) as duck_client:
-<<<<<<< HEAD
                 parquet_pattern = str(self.catalog_path / "**" / "*.parquet")
                 
                 self.logger.info("📊 테이블 생성 중...")
-=======
-                parquet_pattern = (self.catalog_path / "**" / "*.parquet").as_posix()
-
-                self.logger.info("📊 Catalog 테이블 생성 중...")
->>>>>>> c9370524
                 duck_client.create_table_from_parquet(
                     self.table_name,
                     parquet_pattern,
@@ -507,13 +432,8 @@
                 # 결과 검증
                 count_result = duck_client.execute_query(f"SELECT COUNT(*) as total FROM {self.table_name}")
                 total_rows = count_result['total'].iloc[0]
-<<<<<<< HEAD
                 
                 self.logger.info(f"✅ DB 구축 완료!")
-=======
-
-                self.logger.info(f"✅ Catalog DB 구축 완료!")
->>>>>>> c9370524
                 self.logger.info(f"📊 총 {total_rows:,}개 행")
                 self.logger.info(f"💾 DB 파일: {self.duckdb_path}")
                 self.logger.info(f"📁 파일 크기: {self.duckdb_path.stat().st_size / 1024 / 1024:.1f}MB")
@@ -531,19 +451,11 @@
                 except:
                     pass
             return False
-<<<<<<< HEAD
     
     def get_partitions(self) -> pd.DataFrame:
         """사용 가능한 파티션 목록 조회"""
         self.logger.debug("🔍 파티션 조회 중...")
         
-=======
-
-    def get_catalog_partitions(self) -> pd.DataFrame:
-        """사용 가능한 파티션 목록 조회"""
-        self.logger.info("🔍 Catalog 파티션 조회 중...")
-
->>>>>>> c9370524
         try:
             if not self.duckdb_path.exists():
                 raise FileNotFoundError("DB가 없습니다. build_db()로 먼저 생성하세요.")
@@ -582,7 +494,6 @@
         Returns:
             검색 결과 DataFrame
         """
-<<<<<<< HEAD
         self.logger.info("🔍 검색 시작")
         
         try:
@@ -592,17 +503,6 @@
             with DuckDBClient(str(self.duckdb_path), read_only=True) as duck_client:
                 self._validate_db(duck_client)
                 
-=======
-        self.logger.info("🔍 Catalog 검색 시작")
-
-        try:
-            if not self.duckdb_path.exists():
-                raise FileNotFoundError("Catalog DB가 없습니다. build_catalog_db()로 먼저 생성하세요.")
-
-            with DuckDBClient(str(self.duckdb_path), read_only=True) as duck_client:
-                self._validate_catalog_db(duck_client)
-
->>>>>>> c9370524
                 if text_search:
                     # 텍스트 검색
                     results = self._perform_text_search(duck_client, text_search, limit)
@@ -619,11 +519,7 @@
             self.logger.error(f"❌ 검색 실패: {e}")
             raise
 
-<<<<<<< HEAD
     def to_pandas(
-=======
-    def _prepare_dataframe(
->>>>>>> c9370524
         self, 
         search_results: pd.DataFrame, 
         absolute_paths: bool = True,
@@ -645,23 +541,7 @@
                 axis=1,
             )
             self.logger.debug("📁 경로를 절대경로로 변환")
-<<<<<<< HEAD
-            
-=======
-
-        return df_copy
-
-    def to_pandas(
-        self, 
-        search_results: pd.DataFrame, 
-        absolute_paths: bool = True,
-    ) -> pd.DataFrame:
-        """검색 결과를 Pandas DataFrame으로 변환"""
-        self.logger.info("📊 Pandas DataFrame 변환 시작...")
-
-        df_copy = self._prepare_dataframe(search_results, absolute_paths)
-
->>>>>>> c9370524
+            
         self.logger.info(f"✅ DataFrame 변환 완료: {len(df_copy):,}개 항목")
         return df_copy
 
@@ -672,13 +552,8 @@
         include_images: bool = False,
     ):
         self.logger.info("📥 Dataset 객체 생성 시작...")
-<<<<<<< HEAD
         
         df_copy = self.to_pandas(search_results, absolute_paths)
-=======
-
-        df_copy = self._prepare_dataframe(search_results, absolute_paths)
->>>>>>> c9370524
         dataset = Dataset.from_pandas(df_copy)
         
         if include_images:
@@ -686,34 +561,8 @@
 
         self.logger.info(f"✅ Dataset 객체 생성 완료: {len(dataset):,}개 항목") 
         return dataset
-<<<<<<< HEAD
     
     def export(
-=======
-
-    def download_as_parquet(
-        self, 
-        search_results: pd.DataFrame, 
-        output_path: Union[str, Path],
-        absolute_paths: bool = True,
-    ) -> Path:
-        """검색 결과를 Parquet으로 저장"""
-        self.logger.info("💾 Parquet 저장 시작...")
-
-        df_copy = self._prepare_dataframe(search_results, absolute_paths)
-
-        output_path = Path(output_path).with_suffix('.parquet')
-        output_path.parent.mkdir(parents=True, exist_ok=True)
-        df_copy.to_parquet(output_path, index=False)
-
-        file_size = output_path.stat().st_size / 1024 / 1024
-        self.logger.info(f"✅ Parquet 저장 완료: {output_path}")
-        self.logger.info(f"📊 {len(df_copy):,}개 항목, {file_size:.1f}MB")
-
-        return output_path
-
-    def download_as_dataset(
->>>>>>> c9370524
         self,
         search_results: pd.DataFrame,
         output_path: Union[str, Path],
@@ -721,7 +570,6 @@
         absolute_paths: bool = True,
         include_images: bool = False,  # dataset 전용
     ) -> Path:
-<<<<<<< HEAD
         """
         검색 결과를 지정된 형식으로 저장
         
@@ -754,27 +602,6 @@
             raise ValueError(f"지원하지 않는 형식입니다: {format}")
     
     def validate_db_integrity(
-=======
-        """검색 결과를 HuggingFace Dataset으로 저장"""
-        self.logger.info("📥 Dataset 저장 시작...")
-
-        # Dataset 객체 생성 (기존 로직 재사용)
-        dataset = self.to_dataset(search_results, include_images, absolute_paths)
-
-        # 저장
-        output_path = Path(output_path)
-        output_path.mkdir(parents=True, exist_ok=True)
-        dataset.save_to_disk(str(output_path))
-
-        total_size = sum(f.stat().st_size for f in output_path.rglob('*') if f.is_file()) / 1024 / 1024
-
-        self.logger.info(f"✅ Dataset 저장 완료: {output_path}")
-        self.logger.info(f"📊 {len(dataset):,}개 항목, {total_size:.1f}MB")
-
-        return output_path
-
-    def validate_data_integrity(
->>>>>>> c9370524
         self, 
         search_results: pd.DataFrame,
         sample_percent: Optional[float] = None
@@ -961,7 +788,6 @@
         except Exception as e:
             self.logger.error(f"❌ 프로세스 확인 실패: {e}")
             return {'error': str(e)}
-<<<<<<< HEAD
      
     def _save_as_parquet(
         self, 
@@ -1030,14 +856,6 @@
         tables = duck_client.list_tables()
         if tables.empty or self.table_name not in tables['name'].values:
             raise ValueError(f"❌ '{self.table_name}' 테이블이 없습니다. DB가 올바르게 구축되었는지 확인하세요.")
-=======
-
-    def _validate_catalog_db(self, duck_client):
-        """Catalog DB 유효성 검사"""
-        tables = duck_client.list_tables()
-        if tables.empty or 'catalog' not in tables['name'].values:
-            raise ValueError("catalog 테이블이 존재하지 않습니다. build_catalog_db()로 생성하세요.")
->>>>>>> c9370524
 
     def _is_db_outdated(self) -> bool:
         """DB가 최신 상태인지 확인"""
@@ -1185,15 +1003,9 @@
         variant_dirs = [d for d in raw_task_path.iterdir() 
                     if d.is_dir() and d.name.startswith("variant=")]
         return len(variant_dirs) > 0     
-<<<<<<< HEAD
     
     def _check_server_connection(self):
         """서버 연결 확인"""
-=======
-
-    def _check_nas_api_connection(self):
-        """NAS API 서버 연결 확인"""
->>>>>>> c9370524
         try:
             response = requests.get(f"{self.server_url}/health", timeout=5)
             if response.status_code == 200:
@@ -1201,15 +1013,9 @@
             else:
                 self.logger.warning(f"⚠️ 서버 응답 이상: {response.status_code}")
         except requests.exceptions.RequestException as e:
-<<<<<<< HEAD
             self.logger.warning(f"⚠️ 서버 연결 실패: {e}")
             raise ConnectionError(f"서버 연결 실패: {e}")
     
-=======
-            self.logger.warning(f"⚠️ NAS API 서버 연결 실패: {e}")
-            raise ConnectionError(f"NAS API 서버 연결 실패: {e}")
-
->>>>>>> c9370524
     def _create_metadata(
         self,
         provider: str,
@@ -1292,7 +1098,6 @@
                 self.logger.warning(f"⚠️ 메타데이터 읽기 실패: {pending_dir} - {e}")
                 continue
         return existing_dirs
-<<<<<<< HEAD
     
     def _get_file_type(self, data_file) -> str:
         if isinstance(data_file, Dataset):
@@ -1315,13 +1120,6 @@
                             "Dataset, pandas DataFrame, str 또는 Path 객체만 지원합니다.")
             
     def _load_data(self, data_file) -> tuple[Dataset, dict]:
-=======
-
-    def _load_data(
-        self,
-        data_file,
-    ) -> tuple[Dataset, dict]:
->>>>>>> c9370524
         
         data_type = self._get_file_type(data_file)
 
@@ -1349,7 +1147,6 @@
                 
         elif data_type == "datasets_folder":
             data_path = Path(data_file).resolve()
-<<<<<<< HEAD
             self.logger.info(f"📂 datasets 폴더 로드 중: {data_path}")
             try:
                 dataset_obj = load_from_disk(str(data_path))
@@ -1368,35 +1165,6 @@
                 raise ValueError(f"❌ Parquet 파일 로드 실패: {e}")
         
         self.logger.info(f"✅ 데이터 파일 로드 완료: {data_file}")
-=======
-            if not data_path.exists():
-                raise FileNotFoundError(f"❌ 데이터 파일이 존재하지 않습니다: {data_path}")
-            
-            self.logger.info(f"📂 데이터 파일 로드 중: {data_path}")   
-            
-            if data_path.is_dir():
-                try:
-                    dataset_obj = load_from_disk(str(data_path))
-                    self.logger.info(f"✅ datasets 폴더 로드 완료: {len(dataset_obj)} 행")
-                except Exception as e:
-                    raise ValueError(f"❌ datasets 폴더 로드 실패: {e}")   
-            elif data_path.suffix == '.parquet':
-                try:
-                    df = pd.read_parquet(data_path)
-                    dataset_obj = Dataset.from_pandas(df)
-                    self.logger.info(f"✅ Parquet 파일 로드 완료: {len(df)} 행")
-                except Exception as e:
-                    raise ValueError(f"❌ Parquet 파일 로드 실패: {e}")
-            else:
-                raise ValueError(f"❌ 지원하지 않는 파일 형식: {data_path.suffix}")
-                
-            self.logger.info(f"✅ 데이터 파일 로드 완료: {data_file}")
-
-        else:
-            raise TypeError(f"❌ 지원하지 않는 데이터 타입: {type(data_file)}. "
-                        f"파일 경로(str/Path) 또는 pandas.DataFrame을 사용하세요.")
-
->>>>>>> c9370524
         column_names = dataset_obj.column_names
         self.logger.info(f"데이터셋 컬럼: {column_names}")
 
